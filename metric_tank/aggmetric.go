package main

import (
	"bytes"
	"encoding/binary"
	"fmt"
	"math"
	"sync"
	"time"

	"github.com/grafana/grafana/pkg/log"
	"github.com/raintank/raintank-metric/metric_tank/consolidation"
)

var statsPeriod time.Duration

func init() {
	statsPeriod = time.Duration(1) * time.Second
}

// AggMetric takes in new values, updates the in-memory data and streams the points to aggregators
// it uses a circular buffer of chunks
// each chunk starts at their respective t0
// a t0 is a timestamp divisible by chunkSpan without a remainder (e.g. 2 hour boundaries)
// firstT0's data is held at index 0, indexes go up and wrap around from numChunks-1 to 0
// in addition, keep in mind that the last chunk is always a work in progress and not useable for aggregation
// AggMetric is concurrency-safe
type AggMetric struct {
	sync.RWMutex
	Key             string
	CurrentChunkPos int    // element in []Chunks that is active. All others are either finished or nil.
	NumChunks       uint32 // max size of the circular buffer
	ChunkSpan       uint32 // span of individual chunks in seconds
	Chunks          []*Chunk
	aggregators     []*Aggregator
	writeQueue      chan *Chunk
	activeWrite     bool
}

// re-order the chunks with the oldest at start of the list and newest at the end.
// this is to support increasing the chunkspan at startup.
func (a *AggMetric) GrowNumChunks(numChunks uint32) {
	a.Lock()
	defer a.Unlock()
	a.NumChunks = numChunks

	if uint32(len(a.Chunks)) < a.NumChunks {
		// the circular buffer has never reached the original max size,
		// so it must still be ordered.
		return
	}

	orderdChunks := make([]*Chunk, len(a.Chunks))
	// start by writting the oldest chunk first, then each chunk in turn.
	pos := a.CurrentChunkPos - 1
	if pos < 0 {
		pos += len(a.Chunks)
	}
	for i := 0; i < len(a.Chunks); i++ {
		orderdChunks[i] = a.Chunks[pos]
		pos++
		if pos >= len(a.Chunks) {
			pos = 0
		}
	}
	a.Chunks = orderdChunks
	a.CurrentChunkPos = len(a.Chunks) - 1
	return
}

<<<<<<< HEAD
func (a AggMetric) GobEncode() ([]byte, error) {
	aOnDisk := aggMetricOnDisk{
		Key:             a.Key,
		CurrentChunkPos: a.CurrentChunkPos,
		NumChunks:       a.NumChunks,
		ChunkSpan:       a.ChunkSpan,
		Chunks:          a.Chunks,
	}
	var b bytes.Buffer
	enc := gob.NewEncoder(&b)
	err := enc.Encode(aOnDisk)

	return b.Bytes(), err
}

func (a *AggMetric) GobDecode(data []byte) error {
	r := bytes.NewReader(data)
	dec := gob.NewDecoder(r)
	aOnDisk := &aggMetricOnDisk{}
	err := dec.Decode(aOnDisk)
	if err != nil {
		return err
	}
	a.Key = aOnDisk.Key

	a.NumChunks = aOnDisk.NumChunks
	a.ChunkSpan = aOnDisk.ChunkSpan
	a.Chunks = aOnDisk.Chunks
	//the current chunk is the last chunk.
	a.CurrentChunkPos = aOnDisk.CurrentChunkPos
	a.writeQueue = make(chan *Chunk, *maxUnwrittenChunks)
	return nil
}

=======
>>>>>>> 0f8f3bfc
// NewAggMetric creates a metric with given key, it retains the given number of chunks each chunkSpan seconds long
// it optionally also creates aggregations with the given settings
func NewAggMetric(key string, chunkSpan, numChunks uint32, aggsetting ...aggSetting) *AggMetric {
	m := AggMetric{
		Key:        key,
		ChunkSpan:  chunkSpan,
		NumChunks:  numChunks,
		Chunks:     make([]*Chunk, 0, numChunks),
		writeQueue: make(chan *Chunk, *maxUnwrittenChunks),
	}
	for _, as := range aggsetting {
		m.aggregators = append(m.aggregators, NewAggregator(key, as.span, as.chunkSpan, as.numChunks))
	}

	// only collect per aggmetric stats when in debug mode.
	// running a goroutine for each aggmetric in an environment with many hundreds of thousands of metrics
	// will result in the CPU just context switching and not much else.
	if *logLevel < 2 {
		go m.stats()
	}

	return &m
}

func (a *AggMetric) stats() {
	for range time.Tick(statsPeriod) {
		sum := 0
		a.RLock()
		for _, chunk := range a.Chunks {
			if chunk != nil {
				sum += int(chunk.NumPoints)
			}
		}
		a.RUnlock()
		pointsPerMetric.Value(int64(sum))
	}
}

func (a *AggMetric) getChunk(pos int) *Chunk {
	if pos < 0 {
		return nil
	}
	if pos >= len(a.Chunks) {
		return nil
	}
	return a.Chunks[pos]
}

func (a *AggMetric) GetAggregated(consolidator consolidation.Consolidator, aggSpan, from, to uint32) (uint32, []Iter) {
	// no lock needed cause aggregators don't change at runtime
	for _, a := range a.aggregators {
		if a.span == aggSpan {
			switch consolidator {
			case consolidation.None:
				panic("cannot get an archive for no consolidation")
			case consolidation.Avg:
				panic("avg consolidator has no matching Archive(). you need sum and cnt")
			case consolidation.Cnt:
				return a.cntMetric.Get(from, to)
			case consolidation.Last:
				return a.lstMetric.Get(from, to)
			case consolidation.Min:
				return a.minMetric.Get(from, to)
			case consolidation.Max:
				return a.maxMetric.Get(from, to)
			case consolidation.Sum:
				return a.sumMetric.Get(from, to)
			}
			panic(fmt.Sprintf("AggMetric.GetAggregated(): unknown consolidator %q", consolidator))
			// note: no way to access sosMetric yet
		}
	}
	panic(fmt.Sprintf("GetAggregated called with unknown aggSpan %d", aggSpan))
}

// Get all data between the requested time ranges. From is inclusive, to is exclusive. from <= x < to
// more data then what's requested may be included
// also returns oldest point we have, so that if your query needs data before it, the caller knows when to query cassandra
func (a *AggMetric) Get(from, to uint32) (uint32, []Iter) {
	log.Debug("AggMetric %s Get(): %d - %d (%s - %s) span:%ds", a.Key, from, to, TS(from), TS(to), to-from-1)
	if from >= to {
		panic("invalid request. to must > from")
	}
	a.RLock()
	defer a.RUnlock()

	newestChunk := a.getChunk(a.CurrentChunkPos)

	if newestChunk == nil {
		// we dont have any data yet.
		log.Debug("AggMetric %s Get(): no data for requested range.", a.Key)
		return math.MaxInt32, make([]Iter, 0)
	}
	if from >= newestChunk.T0+a.ChunkSpan {
		// we have no data in the requested range.
		log.Debug("AggMetric %s Get(): no data for requested range.", a.Key)
		return math.MaxInt32, make([]Iter, 0)
	}

	// get the oldest chunk we have.
	// eg if we have 5 chunks, N is the current chunk and n-4 is the oldest chunk.
	// -----------------------------
	// | n-4 | n-3 | n-2 | n-1 | n |  CurrentChunkPos = 4
	// -----------------------------
	// -----------------------------
	// | n | n-4 | n-3 | n-2 | n-1 |  CurrentChunkPos = 0
	// -----------------------------
	// -----------------------------
	// | n-2 | n-1 | n | n-4 | n-3 |  CurrentChunkPos = 2
	// -----------------------------
	oldestPos := a.CurrentChunkPos + 1
	if oldestPos >= len(a.Chunks) {
		oldestPos = 0
	}

	oldestChunk := a.getChunk(oldestPos)
	if oldestChunk == nil {
		log.Error(3, "unexpected nil chunk.")
		return math.MaxInt32, make([]Iter, 0)
	}

	if to <= oldestChunk.T0 {
		// the requested time range ends before any data we have.
		log.Debug("AggMetric %s Get(): no data for requested range", a.Key)
		return oldestChunk.T0, make([]Iter, 0)
	}

	// Find the oldest Chunk that the "from" ts falls in.  If from extends before the oldest
	// chunk, then we just use the oldest chunk.
	for from >= oldestChunk.T0+a.ChunkSpan {
		oldestPos++
		if oldestPos >= len(a.Chunks) {
			oldestPos = 0
		}
		oldestChunk = a.getChunk(oldestPos)
		if oldestChunk == nil {
			log.Error(3, "unexpected nil chunk.")
			return to, make([]Iter, 0)
		}
	}

	// find the newest Chunk that "to" falls in.  If "to" extends to after the newest data
	// then just return the newest chunk.
	// some examples to clarify this more. assume newestChunk.T0 is at 120, then
	// for a to of 121 -> data upto (incl) 120 -> stay at this chunk, it has a point we need
	// for a to of 120 -> data upto (incl) 119 -> use older chunk
	// for a to of 119 -> data upto (incl) 118 -> use older chunk
	newestPos := a.CurrentChunkPos
	for to <= newestChunk.T0 {
		newestPos--
		if newestPos < 0 {
			newestPos += len(a.Chunks)
		}
		newestChunk = a.getChunk(newestPos)
		if newestChunk == nil {
			log.Error(3, "unexpected nil chunk.")
			return to, make([]Iter, 0)
		}
	}

	// now just start at oldestPos and move through the Chunks circular Buffer to newestPos
	iters := make([]Iter, 0, a.NumChunks)
	for oldestPos != newestPos {
		chunk := a.getChunk(oldestPos)
		iters = append(iters, NewIter(chunk.Iter(), "mem %s", chunk))
		oldestPos++
		if oldestPos >= int(a.NumChunks) {
			oldestPos = 0
		}
	}
	// add the last chunk
	chunk := a.getChunk(oldestPos)
	iters = append(iters, NewIter(chunk.Iter(), "mem %s", chunk))

	return oldestChunk.T0, iters
}

// this function must only be called while holding the lock
func (a *AggMetric) addAggregators(ts uint32, val float64) {
	for _, agg := range a.aggregators {
		log.Debug("AggMetric %s pushing %d,%f to aggregator %d", a.Key, ts, val, agg.span)
		agg.Add(ts, val)
	}
}

<<<<<<< HEAD
func (a *AggMetric) persist(pos int) {
	chunk := a.Chunks[pos]
	chunk.Finish()
	if *dryRun {
		chunk.Saved = true
		return
	}

	// this will block when the write queue fills up.
	log.Debug("sending chunk to write queue")
	timer := time.NewTicker(2 * time.Second)
WAIT:
	for {
		select {
		case a.writeQueue <- chunk:
			log.Debug("chunk in write queue: length: %d", len(a.writeQueue))
			break WAIT
		case <-timer.C:
			log.Warn("%s:%d blocked pushing to writeQueue.", a.Key, chunk.T0)
		}
	}
	timer.Stop()

	if !a.activeWrite {
		log.Debug("starting persist goroutine.")
		a.activeWrite = true
		// asynchronously write data to cassandra.
		go func() {
			for {
				select {
				case c := <-a.writeQueue:
					log.Debug("starting to save %s:%d %v", a.Key, c.T0, c)
					data := c.Series.Bytes()
					chunkSizeAtSave.Value(int64(len(data)))
					success := false
					attempts := 0
					for !success {
						err := InsertMetric(a.Key, c.T0, data, *metricTTL)
						if err == nil {
							success = true
							go func() {
								a.Lock()
								c.Saved = true
								a.Unlock()
							}()
							log.Debug("save complete. %s:%d %v", a.Key, c.T0, c)
							chunkSaveOk.Inc(1)
						} else {
							if (attempts % 20) == 0 {
								log.Warn("failed to save metric to cassandra after %d attempts. %v, %s", attempts+1, c, err)
							}
							chunkSaveFail.Inc(1)
							sleepTime := 100 * attempts
							if sleepTime > 2000 {
								sleepTime = 2000
							}
							time.Sleep(time.Duration(sleepTime) * time.Millisecond)
							attempts++
						}
					}
				default:
					log.Debug("waiting for lock: %s", a.Key)
					a.Lock()
					if len(a.writeQueue) == 0 {
						log.Debug("no items in writeQueue, terminating write goroutine for %s.", a.Key)
						a.activeWrite = false
						a.Unlock()
						return
					}
					log.Debug("still pending writes in queue for %s", a.Key)
					a.Unlock()
				}
			}
		}()
	}
	return
}

func (a *AggMetric) chunkBefore(pos int) int {
	pos--
	l := len(a.Chunks)
	if pos < 0 {
		pos += l
		if pos == a.CurrentChunkPos {
			return -1
		}
	}

	return pos
}

func (a *AggMetric) chunkAfter(pos int) int {
	if pos == a.CurrentChunkPos {
		return -1
	}
	l := len(a.Chunks)
	pos++
	if pos == l {
		return 0
=======
func (a *AggMetric) Persist(c *Chunk) {
	log.Debug("AggMetric %s Persist(): starting to save %v", a.Key, c)
	data := c.Series.Bytes()
	chunkSizeAtSave.Value(int64(len(data)))

	version := FormatStandardGoTsz
	buf := new(bytes.Buffer)
	err := binary.Write(buf, binary.LittleEndian, uint8(version))
	if err != nil {
		// TODO
	}
	_, err = buf.Write(data)
	if err != nil {
		// TODO
	}
	err = InsertChunk(a.Key, c.T0, buf.Bytes(), *metricTTL)
	if err == nil {
		a.Lock()
		c.Saved = true
		a.Unlock()
		log.Debug("AggMetric %s Persist(): save complete. %v", a.Key, c)
		chunkSaveOk.Inc(1)
	} else {
		log.Error(1, "AggMetric %s Persist(): failed to save %v to cassandra. %v, %s", a.Key, c, err)
		chunkSaveFail.Inc(1)
		// TODO
>>>>>>> 0f8f3bfc
	}
	return pos
}

// don't ever call with a ts of 0, cause we use 0 to mean not initialized!
func (a *AggMetric) Add(ts uint32, val float64) {
	a.Lock()
	defer a.Unlock()

	t0 := ts - (ts % a.ChunkSpan)

	currentChunk := a.getChunk(a.CurrentChunkPos)
	if currentChunk == nil {
		chunkCreate.Inc(1)
		// no data has been added to this metric at all.
		a.Chunks = append(a.Chunks, NewChunk(t0))

		if err := a.Chunks[0].Push(ts, val); err != nil {
			panic(fmt.Sprintf("FATAL ERROR: this should never happen. Pushing initial value <%d,%f> to new chunk at pos 0 failed: %q", ts, val, err))
		}

		log.Debug("AggMetric %s Add(): created first chunk with first point: %v", a.Key, a.Chunks[0])
	} else if t0 == currentChunk.T0 {
		if currentChunk.Saved {
			//TODO(awoods): allow the chunk to be re-opened.
			log.Error(3, "cant write to chunk that has already been saved. %s T0:%d", a.Key, currentChunk.T0)
			return
		}
		// last prior data was in same chunk as new point
		if err := a.Chunks[a.CurrentChunkPos].Push(ts, val); err != nil {
			log.Error(3, "failed to add metric to chunk for %s. %s", a.Key, err)
			return
		}
		log.Debug("AggMetric %s Add(): pushed new value to last chunk: %v", a.Key, a.Chunks[0])
	} else if t0 < currentChunk.T0 {
		log.Error(3, "Point at %d has t0 %d, goes back into previous chunk. CurrentChunk t0: %d, LastTs: %d", ts, t0, currentChunk.T0, currentChunk.LastTs)
		return
	} else {
		// persist the chunk. If the writeQueue is full, then this will block.
		a.persist(a.CurrentChunkPos)

		a.CurrentChunkPos++
		if a.CurrentChunkPos >= int(a.NumChunks) {
			a.CurrentChunkPos = 0
		}

		chunkCreate.Inc(1)
		var msg string
		if len(a.Chunks) < int(a.NumChunks) {
			msg = fmt.Sprintf("added new chunk to buffer. now %d chunks", a.CurrentChunkPos+1)
			a.Chunks = append(a.Chunks, NewChunk(t0))
		} else {
			chunkClear.Inc(1)
			msg = fmt.Sprintf("cleared chunk at %d of %d and replaced with new", a.CurrentChunkPos, len(a.Chunks))
			a.Chunks[a.CurrentChunkPos] = NewChunk(t0)
		}

		if err := a.Chunks[a.CurrentChunkPos].Push(ts, val); err != nil {
			panic(fmt.Sprintf("FATAL ERROR: this should never happen. Pushing initial value <%d,%f> to new chunk at pos %d failed: %q", ts, val, a.CurrentChunkPos, err))
		}
		log.Debug("AggMetric %s Add(): %s and added the new point: %s", a.Key, msg, a.Chunks[a.CurrentChunkPos])
	}
	a.addAggregators(ts, val)
}

func (a *AggMetric) GC(chunkMinTs, metricMinTs uint32) bool {
	a.Lock()
	defer a.Unlock()
	currentChunk := a.getChunk(a.CurrentChunkPos)
	if currentChunk == nil {
		return false
	}

	if currentChunk.T0 < chunkMinTs {
		if currentChunk.Saved {
			// already saved. lets check if we should just delete the metric from memory.
			if currentChunk.T0 < metricMinTs {
				return true
			}
		}
		// chunk has not been written to in a while. Lets persist it.
		log.Info("Found stale Chunk, persisting it to Cassandra. key: %s T0: %d", a.Key, currentChunk.T0)
		a.persist(a.CurrentChunkPos)
	}
	return false
}<|MERGE_RESOLUTION|>--- conflicted
+++ resolved
@@ -68,43 +68,6 @@
 	return
 }
 
-<<<<<<< HEAD
-func (a AggMetric) GobEncode() ([]byte, error) {
-	aOnDisk := aggMetricOnDisk{
-		Key:             a.Key,
-		CurrentChunkPos: a.CurrentChunkPos,
-		NumChunks:       a.NumChunks,
-		ChunkSpan:       a.ChunkSpan,
-		Chunks:          a.Chunks,
-	}
-	var b bytes.Buffer
-	enc := gob.NewEncoder(&b)
-	err := enc.Encode(aOnDisk)
-
-	return b.Bytes(), err
-}
-
-func (a *AggMetric) GobDecode(data []byte) error {
-	r := bytes.NewReader(data)
-	dec := gob.NewDecoder(r)
-	aOnDisk := &aggMetricOnDisk{}
-	err := dec.Decode(aOnDisk)
-	if err != nil {
-		return err
-	}
-	a.Key = aOnDisk.Key
-
-	a.NumChunks = aOnDisk.NumChunks
-	a.ChunkSpan = aOnDisk.ChunkSpan
-	a.Chunks = aOnDisk.Chunks
-	//the current chunk is the last chunk.
-	a.CurrentChunkPos = aOnDisk.CurrentChunkPos
-	a.writeQueue = make(chan *Chunk, *maxUnwrittenChunks)
-	return nil
-}
-
-=======
->>>>>>> 0f8f3bfc
 // NewAggMetric creates a metric with given key, it retains the given number of chunks each chunkSpan seconds long
 // it optionally also creates aggregations with the given settings
 func NewAggMetric(key string, chunkSpan, numChunks uint32, aggsetting ...aggSetting) *AggMetric {
@@ -290,7 +253,6 @@
 	}
 }
 
-<<<<<<< HEAD
 func (a *AggMetric) persist(pos int) {
 	chunk := a.Chunks[pos]
 	chunk.Finish()
@@ -325,10 +287,20 @@
 					log.Debug("starting to save %s:%d %v", a.Key, c.T0, c)
 					data := c.Series.Bytes()
 					chunkSizeAtSave.Value(int64(len(data)))
+					version := FormatStandardGoTsz
+					buf := new(bytes.Buffer)
+					err := binary.Write(buf, binary.LittleEndian, uint8(version))
+					if err != nil {
+						// TODO
+					}
+					_, err = buf.Write(data)
+					if err != nil {
+						// TODO
+					}
 					success := false
 					attempts := 0
 					for !success {
-						err := InsertMetric(a.Key, c.T0, data, *metricTTL)
+						err := InsertChunk(a.Key, c.T0, buf.Bytes(), *metricTTL)
 						if err == nil {
 							success = true
 							go func() {
@@ -390,34 +362,6 @@
 	pos++
 	if pos == l {
 		return 0
-=======
-func (a *AggMetric) Persist(c *Chunk) {
-	log.Debug("AggMetric %s Persist(): starting to save %v", a.Key, c)
-	data := c.Series.Bytes()
-	chunkSizeAtSave.Value(int64(len(data)))
-
-	version := FormatStandardGoTsz
-	buf := new(bytes.Buffer)
-	err := binary.Write(buf, binary.LittleEndian, uint8(version))
-	if err != nil {
-		// TODO
-	}
-	_, err = buf.Write(data)
-	if err != nil {
-		// TODO
-	}
-	err = InsertChunk(a.Key, c.T0, buf.Bytes(), *metricTTL)
-	if err == nil {
-		a.Lock()
-		c.Saved = true
-		a.Unlock()
-		log.Debug("AggMetric %s Persist(): save complete. %v", a.Key, c)
-		chunkSaveOk.Inc(1)
-	} else {
-		log.Error(1, "AggMetric %s Persist(): failed to save %v to cassandra. %v, %s", a.Key, c, err)
-		chunkSaveFail.Inc(1)
-		// TODO
->>>>>>> 0f8f3bfc
 	}
 	return pos
 }
